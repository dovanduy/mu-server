package io.muserver.handlers;

import io.muserver.MuServer;
import io.muserver.MuServerBuilder;
import io.muserver.Mutils;
import okhttp3.Response;
import org.junit.After;
import org.junit.Test;
import scaffolding.MuAssert;
import scaffolding.RawClient;

import java.io.IOException;
import java.net.MalformedURLException;
import java.net.URL;
import java.util.List;
import java.util.Map;

import static io.muserver.ContextHandlerBuilder.context;
import static io.muserver.Mutils.urlDecode;
import static io.muserver.handlers.ResourceType.getResourceTypes;
import static io.muserver.handlers.ResourceType.gzippableMimeTypes;
import static org.hamcrest.CoreMatchers.endsWith;
import static org.hamcrest.CoreMatchers.is;
import static org.hamcrest.MatcherAssert.assertThat;
import static org.hamcrest.Matchers.equalTo;
import static org.hamcrest.Matchers.nullValue;
import static scaffolding.ClientUtils.call;
import static scaffolding.ClientUtils.request;
import static scaffolding.FileUtils.readResource;

public class ResourceHandlerTest {

    private MuServer server;

    @Test
    public void canServeFromRootOfServer() throws Exception {
        server = MuServerBuilder.httpsServer()
            .withGzipEnabled(false)
            .addHandler(ResourceHandler.fileHandler("src/test/resources/sample-static").build())
            .start();

        assertContentTypeAndContent("/index.html", "text/html", false);
        assertContentTypeAndContent("/images/" + Mutils.urlEncode("guangzhou.jpeg"), "image/jpeg", false);
        assertContentTypeAndContent("/images/" + Mutils.urlEncode("guangzhou, china.jpeg"), "image/jpeg", false);

        assertNotFound("/bad-path");
    }

    @Test
    public void classpathCanBeUsed() throws Exception {
        server = MuServerBuilder.httpsServer()
            .withGzipEnabled(false)
            .addHandler(ResourceHandlerBuilder.fileOrClasspath("src/test/resources/does-not-exist", "/sample-static").build())
            .start();

        assertContentTypeAndContent("/index.html", "text/html", false);
        assertContentTypeAndContent("/images/" + Mutils.urlEncode("guangzhou.jpeg"), "image/jpeg", false);
        assertContentTypeAndContent("/images/" + Mutils.urlEncode("guangzhou, china.jpeg"), "image/jpeg", false);

        assertNotFound("/bad-path");
    }

    @Test
    public void contextsCanBeUsed() throws Exception {
        server = MuServerBuilder.httpsServer()
            .withGzipEnabled(false)
            .addHandler(context("/a")
                .addHandler(context("/b")
                    .addHandler(context("/c")
                        .addHandler(ResourceHandler.classpathHandler("/sample-static")
                            .withPathToServeFrom("/d")
                        ))))
            .start();

        Map<String, List<String>> headersFromGET;
        URL url = server.httpsUri().resolve("/a/b/c/d/index.html").toURL();
        try (Response resp = call(request().get().url(url))) {
            headersFromGET = resp.headers().toMultimap();
            assertThat(resp.code(), is(200));
            assertThat(resp.header("Content-Type"), is("text/html"));
            assertThat(resp.body().string(), is(readResource("/sample-static/index.html")));
        }
        try (Response resp = call(request().head().url(url))) {
            assertThat(resp.code(), is(200));
            assertThat(resp.headers().toMultimap(), equalTo(headersFromGET));
            assertThat(resp.body().contentLength(), is(0L));
        }

        assertNotFound("/d/index.html");
    }

    @Test
    public void requestsWithDotDotOrTildesResultIn404s() throws Exception {
        server = MuServerBuilder.httpsServer()
            .withGzipEnabled(false)
            .addHandler(ResourceHandlerBuilder.fileOrClasspath("src/test/resources/does-not-exist", "/sample-static").build())
            .start();

        assertNotFound("/../something.txt");
        assertNotFound("/images/../../something.txt");
        assertNotFound("/images/../blah");
    }

    @Test
    public void directoriesResultIn302s() throws Exception {
        server = MuServerBuilder.httpsServer()
            .withGzipEnabled(false)
            .addHandler(ResourceHandlerBuilder.classpathHandler("/sample-static").withPathToServeFrom("/classpath").build())
            .addHandler(ResourceHandlerBuilder.fileHandler("src/test/resources/sample-static").withPathToServeFrom("/file").build())
            .start();

        try (Response resp = call(request().url(server.uri().resolve("/classpath/images").toURL()))) {
            assertThat(resp.code(), equalTo(302));
            assertThat(resp.header("location"), equalTo(server.uri().resolve("/classpath/images/").toString()));
            assertThat(resp.body().contentLength(), equalTo(0L));
        }
        try (Response resp = call(request().url(server.uri().resolve("/file/images").toURL()))) {
            assertThat(resp.code(), equalTo(302));
            assertThat(resp.header("location"), equalTo(server.uri().resolve("/file/images/").toString()));
            assertThat(resp.body().contentLength(), equalTo(0L));
        }
    }

    @Test
    public void callsToContextNamesWithoutTrailingSlashesResultIn302() throws Exception {
        server = MuServerBuilder.httpsServer()
            .addHandler(context("my-app")
                .addHandler(ResourceHandlerBuilder.classpathHandler("/sample-static"))
            )
            .start();

        URL url = server.httpsUri().resolve("/my-app?hello=world").toURL();
        try (Response resp = call(request().get().url(url))) {
            assertThat(resp.code(), equalTo(302));
            assertThat(resp.header("location"), equalTo(server.uri().resolve("/my-app/?hello=world").toString()));
            assertThat(resp.body().contentLength(), equalTo(0L));
        }
    }

    @Test
    public void filesCanHaveNoFileExtensions() throws IOException {
        server = MuServerBuilder.httpsServer()
            .withGzipEnabled(false)
            .addHandler(ResourceHandlerBuilder.classpathHandler("/sample-static").withPathToServeFrom("/classpath").build())
            .addHandler(ResourceHandlerBuilder.fileHandler("src/test/resources/sample-static").withPathToServeFrom("/file").build())
            .start();

        try (Response resp = call(request().url(server.uri().resolve("/file/filewithnoextension").toURL()))) {
            assertThat(resp.code(), equalTo(200));
            assertThat(resp.header("Content-Type"), equalTo("application/octet-stream"));
            assertThat(resp.body().string(), equalTo("I am not a directory"));
        }

        try (Response resp = call(request().url(server.uri().resolve("/classpath/filewithnoextension").toURL()))) {
            assertThat(resp.code(), equalTo(200));
            assertThat(resp.header("Content-Type"), equalTo("application/octet-stream"));
            assertThat(resp.body().string(), equalTo("I am not a directory"));
        }
    }

    private void assertNotFound(String path) throws MalformedURLException {
        Map<String, List<String>> headersFromGET;
        URL url = server.httpsUri().resolve(path).toURL();
        try (Response resp = call(request().get().url(url))) {
            headersFromGET = resp.headers().toMultimap();
            assertThat(resp.code(), is(404));
        }
        headersFromGET.remove("date");
        try (Response resp = call(request().head().url(url))) {
            assertThat(resp.code(), is(404));
            Map<String, List<String>> headersFromHEAD = resp.headers().toMultimap();
            headersFromHEAD.remove("date");
            assertThat(headersFromHEAD, equalTo(headersFromGET));
        }
    }

    @Test
    public void canServeFromPath() throws Exception {
        server = MuServerBuilder.httpsServer()
            .addHandler(ResourceHandlerBuilder.fileHandler("src/test/resources/sample-static")
                .withPathToServeFrom("/blah")
                .build())
            .start();

        try (Response badOne = call(request().url(server.httpsUri().resolve("/index.html").toURL()))) {
            assertThat(badOne.code(), is(404));
        }

        try (Response resp = call(request().url(server.httpsUri().resolve("/blah/index.html").toURL()))) {
            assertThat(resp.code(), is(200));
            assertThat(resp.header("Content-Type"), is("text/html"));
            assertThat(resp.body().string(), is(readResource("/sample-static/index.html")));
        }
    }

    @Test
    public void itCanDefaultToFilesSuchAsIndexHtml() throws Exception {
        server = MuServerBuilder.httpsServer()
            .addHandler(ResourceHandlerBuilder.fileHandler("src/test/resources/sample-static")
                .withPathToServeFrom("/blah")
                .withDefaultFile("index.html").build())
            .start();

        try (Response resp = call(request().url(server.httpsUri().resolve("/blah/").toURL()))) {
            assertThat(resp.code(), is(200));
            assertThat(resp.header("Content-Type"), is("text/html"));
            assertThat(resp.body().string(), is(readResource("/sample-static/index.html")));
        }
    }

    @Test
    public void contentTypesAreCorrect() throws Exception {
        server = MuServerBuilder.httpsServer()
            .withGzip(1200, gzippableMimeTypes(getResourceTypes()))
            .addHandler(ResourceHandlerBuilder.fileHandler("src/test/resources/sample-static").build())
            .start();

//        assertContentTypeAndContent("/index.html", "text/html", false); // not sure why it's chunked but not gzipped. Probably just too small.
        assertContentTypeAndContent("/overview.txt", "text/plain", true);
        assertContentTypeAndContent("/sample.css", "text/css", true);
        assertContentTypeAndContent("/images/guangzhou.jpeg", "image/jpeg", false);
        assertContentTypeAndContent("/images/friends.jpg", "image/jpeg", false);
    }

    @Test
    public void headRequestHasNoBody() throws Exception {
        server = MuServerBuilder.httpServer()
            .withGzip(1200, gzippableMimeTypes(getResourceTypes()))
            .addHandler(ResourceHandlerBuilder.fileHandler("src/test/resources/sample-static").build())
            .start();

        try (RawClient client = RawClient.create(server.uri())) {
            client.sendStartLine("HEAD", "/overview.txt");
            client.sendHeader("Host", server.uri().getAuthority());
            client.endHeaders();
            client.flushRequest();

<<<<<<< HEAD
            MuAssert.waitUntil( () -> client.asString().contains("\r\n\r\n"));
            Thread.sleep(100);
            assertThat(client.asString(), endsWith("\r\n\r\n"));
=======
            MuAssert.waitUntil( () -> client.responseString().contains("\r\n\r\n"));
            Thread.sleep(100);
            assertThat(client.responseString(), endsWith("\r\n\r\n"));
>>>>>>> 6de4ee0a
        }
    }

    private void assertContentTypeAndContent(String relativePath, String expectedContentType, boolean expectGzip) throws Exception {
        Map<String, List<String>> headersFromGET;
        URL url = server.httpsUri().resolve(relativePath).toURL();
        try (Response resp = call(request().get().url(url))) {
            headersFromGET = resp.headers().toMultimap();
            assertThat(resp.code(), is(200));
            assertThat(resp.header("Content-Type"), is(expectedContentType));
            assertThat(resp.header("Vary"), is("accept-encoding"));
            assertThat(resp.body().string(), is(readResource("/sample-static" + urlDecode(relativePath))));

            if (expectGzip) {
                assertThat(resp.headers().toString(), resp.header("Transfer-Encoding"), is("chunked"));
                // doesn't gzip from tests... because of okhttpclient?
//                assertThat(resp.headers().toString(), resp.header("Content-Encoding"), is("gzip"));
            } else {
                assertThat(resp.headers().toString(), resp.header("Content-Encoding"), is(nullValue()));
            }

        }

        headersFromGET.remove("Date");


        try (Response resp = call(request().head().url(url))) {
            assertThat(resp.code(), is(200));
            Map<String, List<String>> headersFromHEAD = resp.headers().toMultimap();
            headersFromHEAD.remove("Date");
            if (expectGzip) {
                headersFromHEAD.remove("Content-Length");
<<<<<<< HEAD
//                headersFromGET.remove("transfer-encoding");
=======
                headersFromGET.remove("transfer-encoding");
>>>>>>> 6de4ee0a
                assertThat(headersFromHEAD, equalTo(headersFromGET));
            } else {
                assertThat(headersFromHEAD, equalTo(headersFromGET));
            }
            assertThat(resp.header("Vary"), is("accept-encoding"));
            assertThat(resp.body().contentLength(), is(0L));
        }

    }

    @After
    public void stop() {
        scaffolding.MuAssert.stopAndCheck(server);
    }

}<|MERGE_RESOLUTION|>--- conflicted
+++ resolved
@@ -235,15 +235,9 @@
             client.endHeaders();
             client.flushRequest();
 
-<<<<<<< HEAD
-            MuAssert.waitUntil( () -> client.asString().contains("\r\n\r\n"));
-            Thread.sleep(100);
-            assertThat(client.asString(), endsWith("\r\n\r\n"));
-=======
             MuAssert.waitUntil( () -> client.responseString().contains("\r\n\r\n"));
             Thread.sleep(100);
             assertThat(client.responseString(), endsWith("\r\n\r\n"));
->>>>>>> 6de4ee0a
         }
     }
 
@@ -276,11 +270,7 @@
             headersFromHEAD.remove("Date");
             if (expectGzip) {
                 headersFromHEAD.remove("Content-Length");
-<<<<<<< HEAD
-//                headersFromGET.remove("transfer-encoding");
-=======
                 headersFromGET.remove("transfer-encoding");
->>>>>>> 6de4ee0a
                 assertThat(headersFromHEAD, equalTo(headersFromGET));
             } else {
                 assertThat(headersFromHEAD, equalTo(headersFromGET));
